## Configure data.hpp

# Zeek logs.
set(test_data "#ifndef TEST_DATA\n#define TEST_DATA")
set(test_data "${test_data}\n\nnamespace zeek {\n")
file(GLOB logs RELATIVE "${CMAKE_CURRENT_SOURCE_DIR}" artifacts/logs/zeek/*)
foreach (log ${logs})
  get_filename_component(log_basename ${log} NAME_WE)
  set (this "constexpr auto ${log_basename} = VAST_TEST_PATH\"${log}\";")
  set (test_data "${test_data}\n${this}")
endforeach ()
set(test_data "${test_data}\n\n} // namespace zeek")

# Bgpdump logs.
set(test_data "${test_data}\n\nnamespace bgpdump {\n")
file(GLOB logs RELATIVE "${CMAKE_CURRENT_SOURCE_DIR}" artifacts/logs/bgpdump/*.txt)
foreach (log ${logs})
  get_filename_component(log_basename ${log} NAME_WE)
  set (this "constexpr auto ${log_basename} = VAST_TEST_PATH\"${log}\";")
  set (test_data "${test_data}\n${this}")
endforeach ()
set(test_data "${test_data}\n\n} // namespace bgpdump")

# MRT logs.
set(test_data "${test_data}\n\nnamespace mrt {\n")
file(GLOB logs RELATIVE "${CMAKE_CURRENT_SOURCE_DIR}" artifacts/logs/mrt/*)
foreach (log ${logs})
  get_filename_component(log_basename ${log} NAME_WE)
  set (this "constexpr auto ${log_basename} = VAST_TEST_PATH\"${log}\";")
  set (test_data "${test_data}\n${this}")
endforeach ()
set(test_data "${test_data}\n\n} // namespace mrt")

# PCAP traces.
set(test_data "${test_data}\n\nnamespace traces {\n")
file(GLOB traces RELATIVE "${CMAKE_CURRENT_SOURCE_DIR}" artifacts/traces/*.pcap)
foreach (trace ${traces})
  get_filename_component(trace_basename ${trace} NAME_WE)
  set(this "constexpr auto ${trace_basename} = VAST_TEST_PATH\"${trace}\";")
  set(test_data "${test_data}\n${this}")
endforeach ()
set(test_data "${test_data}\n\n} // namespace traces")
set(test_data "${test_data}\n\n#endif")

configure_file(vast/test/data.hpp.in ${CMAKE_CURRENT_BINARY_DIR}/vast/test/data.hpp)

install(FILES "${CMAKE_CURRENT_BINARY_DIR}/vast/test/data.hpp"
        DESTINATION include/vast/test
)

## utility for converting artifacts to source files via gen-vast-slices

set(generated_sources)

macro(log_to_slices format name)
  set(target_dir "${CMAKE_CURRENT_BINARY_DIR}/src/artifacts/logs/${format}")
  set(logfile "${CMAKE_CURRENT_SOURCE_DIR}/artifacts/logs/${format}/${name}.log")
  set(cppfile "${target_dir}/${name}.cpp")
  list(APPEND generated_sources "${cppfile}")
  set(cmd "${EXECUTABLE_OUTPUT_PATH}/gen-vast-slices")
  set(nn_arg "--namespace-name=artifacts::logs::${format}")
  set(vn_arg "--variable-name=${name}_buf")
  file(MAKE_DIRECTORY "${target_dir}")
  add_custom_command(
    OUTPUT "${cppfile}"
    COMMAND ${cmd} -i ${logfile} -o ${cppfile} -f ${format} ${nn_arg} ${vn_arg}
    DEPENDS gen-vast-slices "${logfile}")
endmacro()

log_to_slices("zeek" "conn")

## test library definition

<<<<<<< HEAD
add_library(libvast_test SHARED
  "${generated_sources}"
=======
add_library(libvast_test
>>>>>>> 2200b01f
  src/actor_system.cpp
  src/dummy_index.cpp
  src/events.cpp
  src/node.cpp
  src/symbols.cpp
  src/table_slices.cpp
)
target_compile_definitions(libvast_test PUBLIC
  $<BUILD_INTERFACE:VAST_TEST_PATH=\"${CMAKE_CURRENT_SOURCE_DIR}/\">
  $<INSTALL_INTERFACE:VAST_TEST_PATH=\"${CMAKE_INSTALL_DATADIR}/vast/test/\">
)
target_include_directories(libvast_test PUBLIC
  $<BUILD_INTERFACE:${CMAKE_CURRENT_BINARY_DIR}>
  $<BUILD_INTERFACE:${CMAKE_CURRENT_SOURCE_DIR}>
  $<INSTALL_INTERFACE:${CMAKE_INSTALL_INCLUDEDIR}>
)
target_include_directories(libvast_test PRIVATE
  ${CMAKE_CURRENT_BINARY_DIR}/vast/test
  ${CMAKE_CURRENT_SOURCE_DIR}/vast/test
)
target_link_libraries(libvast_test PUBLIC caf::test libvast)
set(isExe $<STREQUAL:$<TARGET_PROPERTY:TYPE>,EXECUTABLE>)
target_sources(libvast_test INTERFACE
    "$<${isExe}:$<BUILD_INTERFACE:${CMAKE_CURRENT_SOURCE_DIR}/src/main.cpp>>"
    "$<${isExe}:$<INSTALL_INTERFACE:$<INSTALL_PREFIX>/${CMAKE_INSTALL_DATADIR}/vast/test/main.cpp>>"
)
set_target_properties(libvast_test
  PROPERTIES
  SOVERSION "${VERSION_MAJOR}"
  VERSION "${VERSION_MAJOR}.${VERSION_MINOR}"
  OUTPUT_NAME vast_test
  EXPORT_NAME test
)
install(TARGETS libvast_test
  EXPORT VASTTargets
  DESTINATION lib
)
install(FILES src/main.cpp DESTINATION "${CMAKE_INSTALL_DATADIR}/vast/test")
install(
  DIRECTORY "${CMAKE_CURRENT_SOURCE_DIR}/vast"
  DESTINATION include
)
install(
  DIRECTORY "${CMAKE_CURRENT_SOURCE_DIR}/artifacts"
  DESTINATION "${CMAKE_INSTALL_DATADIR}/vast/test"
)<|MERGE_RESOLUTION|>--- conflicted
+++ resolved
@@ -71,12 +71,8 @@
 
 ## test library definition
 
-<<<<<<< HEAD
-add_library(libvast_test SHARED
+add_library(libvast_test
   "${generated_sources}"
-=======
-add_library(libvast_test
->>>>>>> 2200b01f
   src/actor_system.cpp
   src/dummy_index.cpp
   src/events.cpp
