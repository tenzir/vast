# ----------------------------------------------------------------------------
#                                   libvast
# ----------------------------------------------------------------------------

configure_file(${CMAKE_CURRENT_SOURCE_DIR}/vast/config.hpp.in
               ${CMAKE_CURRENT_BINARY_DIR}/vast/config.hpp)

include_directories(${CMAKE_CURRENT_SOURCE_DIR})
include_directories(${CMAKE_CURRENT_BINARY_DIR})

# Some CMake generators (e.g., XCode) require header files in
# addition to the sources.
file(GLOB_RECURSE libvast_headers "${CMAKE_CURRENT_SOURCE_DIR}/vast/*.hpp")

set(libvast_sources
  src/address.cpp
  src/attribute.cpp
  src/banner.cpp
  src/base.cpp
  src/bitmap.cpp
  src/chunk.cpp
  src/column_index.cpp
  src/command.cpp
  src/compression.cpp
  src/concept/hashable/crc.cpp
  src/concept/hashable/xxhash.cpp
  src/data.cpp
  src/default_table_slice.cpp
  src/default_table_slice_builder.cpp
  src/defaults.cpp
  src/detail/add_error_categories.cpp
  src/detail/add_message_types.cpp
  src/detail/adjust_resource_consumption.cpp
  src/detail/compressedbuf.cpp
  src/detail/fdinbuf.cpp
  src/detail/fdistream.cpp
  src/detail/fdostream.cpp
  src/detail/fdoutbuf.cpp
  src/detail/line_range.cpp
  src/detail/make_io_stream.cpp
  src/detail/mmapbuf.cpp
  src/detail/posix.cpp
  src/detail/string.cpp
  src/detail/system.cpp
  src/detail/terminal.cpp
  src/die.cpp
  src/error.cpp
  src/event.cpp
  src/ewah_bitmap.cpp
  src/expression.cpp
  src/expression_visitors.cpp
  src/filesystem.cpp
  src/format/bgpdump.cpp
  src/format/bro.cpp
  src/format/csv.cpp
  src/format/mrt.cpp
  src/format/reader.cpp
  src/format/test.cpp
  src/format/writer.cpp
  src/http.cpp
  src/ids.cpp
  src/meta_index.cpp
  src/null_bitmap.cpp
  src/operator.cpp
  src/pattern.cpp
  src/port.cpp
  src/schema.cpp
  src/segment.cpp
  src/segment_builder.cpp
  src/segment_store.cpp
  src/store.cpp
  src/subnet.cpp
  src/subset.cpp
  src/synopsis.cpp
  src/system/accountant.cpp
  src/system/application.cpp
  src/system/archive.cpp
  src/system/configuration.cpp
  src/system/connect_to_node.cpp
  src/system/consensus.cpp
  src/system/default_application.cpp
  src/system/exporter.cpp
  src/system/importer.cpp
  src/system/index.cpp
  src/system/indexer.cpp
  src/system/indexer_manager.cpp
  src/system/indexer_stage_driver.cpp
  src/system/node.cpp
  src/system/partition.cpp
  src/system/profiler.cpp
  src/system/remote_command.cpp
  src/system/signal_monitor.cpp
  src/system/sink_command.cpp
  src/system/source_command.cpp
  src/system/spawn.cpp
  src/system/spawn_node.cpp
  src/system/spawn_or_connect_to_node.cpp
  src/system/spawn_sink.cpp
  src/system/spawn_source.cpp
  src/system/start_command.cpp
  src/system/task.cpp
  src/system/tracker.cpp
  src/table_index.cpp
  src/table_slice.cpp
  src/table_slice_builder.cpp
  src/time.cpp
  src/timestamp_synopsis.cpp
  src/to_events.cpp
  src/type.cpp
  src/uuid.cpp
  src/value.cpp
  src/value_index.cpp
  src/view.cpp
  src/wah_bitmap.cpp
)

if (PCAP_FOUND)
  set(libvast_sources ${libvast_sources}
    src/system/pcap_reader_command.cpp
    src/system/pcap_writer_command.cpp
    src/format/pcap.cpp
  )
endif ()

set(libvast_libs ${CAF_LIBRARIES})

if (VAST_ENABLE_ASSERTIONS)
  set(libvast_libs ${libvast_libs} ${Backtrace_LIBRARIES})
endif ()

if (SNAPPY_FOUND)
  set(libvast_libs ${libvast_libs} ${SNAPPY_LIBRARIES})
endif ()

if (PCAP_FOUND)
  set(libvast_libs ${libvast_libs} ${PCAP_LIBRARIES})
endif ()

# Always link with -lprofile if we have Gperftools.
if (GPERFTOOLS_FOUND)
  set(libvast_libs ${libvast_libs} ${GPERFTOOLS_PROFILER})
endif ()

# Only link against tcmalloc if requested.
if (GPERFTOOLS_FOUND AND VAST_USE_PERFTOOLS_HEAP_PROFILER)
  set(libvast_libs ${libvast_libs} ${GPERFTOOLS_TCMALLOC})
endif ()

add_library(libvast SHARED ${libvast_sources} ${libvast_headers})
set_target_properties(libvast
  PROPERTIES
  SOVERSION ${VERSION_MAJOR}
  VERSION ${VERSION_MAJOR}.${VERSION_MINOR}
  OUTPUT_NAME vast)

target_link_libraries(libvast ${libvast_libs})

# Install libvast in PREFIX/lib and headers in PREFIX/include/vast.
install(TARGETS libvast DESTINATION lib)
install(DIRECTORY vast/
        DESTINATION include/vast FILES_MATCHING PATTERN "*.hpp")

# Install generated config header.
install(DIRECTORY "${CMAKE_CURRENT_BINARY_DIR}/vast/"
        DESTINATION include/vast FILES_MATCHING PATTERN "*.hpp")

# ----------------------------------------------------------------------------
#                                 unit tests
# ----------------------------------------------------------------------------

# Bro logs.
set (test_data "#ifndef TEST_DATA\n#define TEST_DATA")
set(test_data "${test_data}\n\nnamespace bro {\n")
file(GLOB logs test/logs/bro/*)
foreach (log ${logs})
  get_filename_component(log_basename ${log} NAME_WE)
  set (this "constexpr auto ${log_basename} = \"${log}\";")
  set (test_data "${test_data}\n${this}")
endforeach ()
set(test_data "${test_data}\n\n} // namespace bro")

# Bgpdump logs.
set(test_data "${test_data}\n\nnamespace bgpdump {\n")
file(GLOB logs test/logs/bgpdump/*.txt)
foreach (log ${logs})
  get_filename_component(log_basename ${log} NAME_WE)
  set (this "constexpr auto ${log_basename} = \"${log}\";")
  set (test_data "${test_data}\n${this}")
endforeach ()
set(test_data "${test_data}\n\n} // namespace bgpdump")

# MRT logs.
set(test_data "${test_data}\n\nnamespace mrt {\n")
file(GLOB logs test/logs/mrt/*)
foreach (log ${logs})
  get_filename_component(log_basename ${log} NAME_WE)
  set (this "constexpr auto ${log_basename} = \"${log}\";")
  set (test_data "${test_data}\n${this}")
endforeach ()
set(test_data "${test_data}\n\n} // namespace mrt")

# PCAP traces.
set(test_data "${test_data}\n\nnamespace traces {\n")
file(GLOB traces test/traces/*.pcap)
foreach (trace ${traces})
  get_filename_component(trace_basename ${trace} NAME_WE)
  set(this "constexpr auto ${trace_basename} = \"${trace}\";")
  set(test_data "${test_data}\n${this}")
endforeach ()
set(test_data "${test_data}\n\n} // namespace traces")
set(test_data "${test_data}\n\n#endif")

configure_file(test/data.hpp.in ${CMAKE_CURRENT_BINARY_DIR}/test/data.hpp)

include_directories(
  ${CMAKE_SOURCE_DIR}/libvast
  ${CMAKE_BINARY_DIR}/libvast
  ${CMAKE_CURRENT_SOURCE_DIR}/test
  ${CMAKE_CURRENT_BINARY_DIR}/test)

set(tests
  test/address.cpp
  test/binner.cpp
  test/bitmap.cpp
  test/bitmap_index.cpp
  test/bits.cpp
  test/bitvector.cpp
  test/byte.cpp
  test/cache.cpp
  test/chunk.cpp
  test/coder.cpp
  test/column_index.cpp
  test/command.cpp
  test/compressedbuf.cpp
  test/data.cpp
  test/default_table_slice.cpp
  test/detail/flat_lru_cache.cpp
  test/detail/operators.cpp
  test/detail/set_operations.cpp
  test/endpoint.cpp
  test/event.cpp
  test/expression.cpp
  test/expression_evaluation.cpp
  test/expression_parseable.cpp
  test/filesystem.cpp
  test/fixtures/actor_system.cpp
  test/fixtures/events.cpp
  test/fixtures/node.cpp
  test/format/bro.cpp
  test/format/mrt.cpp
  test/format/writer.cpp
  test/hash.cpp
  test/http.cpp
  test/ids.cpp
  test/iterator.cpp
  test/json.cpp
  test/main.cpp
  test/meta_index.cpp
  test/mmapbuf.cpp
  test/offset.cpp
  test/parse_data.cpp
  test/parseable.cpp
  test/pattern.cpp
  test/port.cpp
  test/printable.cpp
  test/range_map.cpp
  test/save_load.cpp
  test/schema.cpp
<<<<<<< HEAD
=======
  test/scope_linked.cpp
>>>>>>> c201371e
  test/segment.cpp
  test/segment_store.cpp
  test/serialization.cpp
  test/span.cpp
  test/stack.cpp
  test/string.cpp
  test/subnet.cpp
  test/synopsis.cpp
  test/system/archive.cpp
  test/system/consensus.cpp
  test/system/datagram_source.cpp
  test/system/exporter.cpp
  test/system/importer.cpp
  test/system/index.cpp
  test/system/indexer.cpp
  test/system/indexer_stage_driver.cpp
  test/system/key_value_store.cpp
  test/system/partition.cpp
  test/system/queries.cpp
  test/system/replicated_store.cpp
  test/system/sink.cpp
  test/system/source.cpp
  test/system/task.cpp
  test/table_index.cpp
  test/table_slice.cpp
  test/time.cpp
  test/type.cpp
  test/uuid.cpp
  test/value.cpp
  test/value_index.cpp
  test/vector_map.cpp
  test/vector_set.cpp
  test/view.cpp
  test/word.cpp
)

if (PCAP_FOUND)
  set(tests ${tests} test/format/pcap.cpp)
endif ()

if (VAST_USE_OPENCL)
  set(tests ${tests} test/system/opencl.cpp)
endif ()

add_executable(vast-test ${tests})
target_link_libraries(vast-test libvast ${CMAKE_THREAD_LIBS_INIT})

#
# Generate CMake tests
#

# Helper macro to construct a CMake test from a VAST test suite.
macro(make_test suite)
  string(REPLACE " " "_" test_name ${suite})
  set(vast_test ${EXECUTABLE_OUTPUT_PATH}/vast-test)
  add_test(${test_name} ${vast_test} -v 3 -r 600 -s "^${suite}$" ${ARGN})
endmacro()

# Find all test suites.
foreach(test ${tests})
  file(STRINGS ${test} contents)
  foreach(line ${contents})
    if ("${line}" MATCHES "SUITE")
      string(REGEX REPLACE "#define SUITE \(.*\)" "\\1" suite ${line})
      list(APPEND suites ${suite})
    endif()
  endforeach()
endforeach()
list(REMOVE_DUPLICATES suites)

enable_testing()

foreach(suite ${suites})
  make_test("${suite}")
endforeach ()<|MERGE_RESOLUTION|>--- conflicted
+++ resolved
@@ -266,10 +266,7 @@
   test/range_map.cpp
   test/save_load.cpp
   test/schema.cpp
-<<<<<<< HEAD
-=======
   test/scope_linked.cpp
->>>>>>> c201371e
   test/segment.cpp
   test/segment_store.cpp
   test/serialization.cpp
