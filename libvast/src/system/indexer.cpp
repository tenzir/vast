/******************************************************************************
 *                    _   _____   __________                                  *
 *                   | | / / _ | / __/_  __/     Visibility                   *
 *                   | |/ / __ |_\ \  / /          Across                     *
 *                   |___/_/ |_/___/ /_/       Space and Time                 *
 *                                                                            *
 * This file is part of VAST. It is subject to the license terms in the       *
 * LICENSE file found in the top-level directory of this distribution and at  *
 * http://vast.io/license. No part of VAST, including this file, may be       *
 * copied, modified, propagated, or distributed except according to the terms *
 * contained in the LICENSE file.                                             *
 ******************************************************************************/

#include "vast/system/indexer.hpp"

#include <new>

#include <caf/all.hpp>

#include "vast/concept/parseable/to.hpp"
#include "vast/concept/parseable/vast/type.hpp"
#include "vast/concept/printable/stream.hpp"
#include "vast/concept/printable/vast/expression.hpp"
#include "vast/concept/printable/vast/filesystem.hpp"
#include "vast/concept/printable/vast/key.hpp"
#include "vast/detail/assert.hpp"
#include "vast/event.hpp"
#include "vast/expression.hpp"
#include "vast/expression_visitors.hpp"
#include "vast/filesystem.hpp"
#include "vast/load.hpp"
#include "vast/logger.hpp"
#include "vast/offset.hpp"
#include "vast/save.hpp"
#include "vast/value_index.hpp"

#include "vast/system/atoms.hpp"
#include "vast/system/indexer.hpp"

using namespace caf;

namespace vast::system {

indexer_state::indexer_state() : initialized(false) {
  // nop
}

indexer_state::~indexer_state() {
  if (initialized)
    tbl.~table_index();
}

void indexer_state::init(table_index&& from) {
  VAST_ASSERT(!initialized);
  new (&tbl) table_index(std::move(from));
  initialized = true;
}

behavior indexer(stateful_actor<indexer_state>* self, path dir,
                 type event_type) {
  auto maybe_tbl = make_table_index(std::move(dir), event_type);
  if (!maybe_tbl) {
    VAST_ERROR(self, "unable to generate table layout for", event_type);
    return {};
  }
<<<<<<< HEAD

  template <class T, class U>
  result_type operator()(const T&, const U&) {
    return {};
  }

  result_type operator()(const disjunction& d) {
    result_type result;
    for (auto& op : d) {
      auto x = caf::visit(*this, op);
      result.insert(result.end(),
                    std::make_move_iterator(x.begin()),
                    std::make_move_iterator(x.end()));
    }
    return result;
  }

  result_type operator()(const predicate& p) {
    return caf::visit(*this, p.lhs, p.rhs);
  }

  result_type operator()(const attribute_extractor& ex, const data& x) {
    result_type result;
    auto p = self->state.dir / "meta";
    if (ex.attr == "time") {
      VAST_ASSERT(is<timestamp>(x));
      p /= ex.attr;
      VAST_DEBUG(self, "loads time index at", p);
      auto& a = self->state.indexers[p];
      if (!a)
        a = self->spawn<monitored>(time_indexer, p);
      result.push_back(a);
    } else if (ex.attr == "type") {
      VAST_ASSERT(is<std::string>(x));
      p /= ex.attr;
      VAST_DEBUG(self, "loads type index at", p);
      auto& a = self->state.indexers[p];
      if (!a)
        a = self->spawn<monitored>(type_indexer, p);
      result.push_back(a);
    } else {
      VAST_WARNING(self, "got unsupported attribute:", ex.attr);
    }
    return result;
  }

  result_type operator()(const data_extractor& dx, const data&) {
    result_type result;
    if (dx.offset.empty()) {
      auto p = self->state.dir / "data";
      VAST_DEBUG(self, "loads value index for", self->state.event_type.name());
      auto& a = self->state.indexers[p];
      if (!a)
        a = self->spawn<monitored>(flat_data_indexer, p,
                                   self->state.event_type);
      result.push_back(a);
    } else {
      auto r = get<record_type>(dx.type);
      auto k = r.resolve(dx.offset);
      VAST_ASSERT(k);
      auto t = r.at(dx.offset);
      VAST_ASSERT(t);
      auto p = self->state.dir / "data";
      for (auto& x : *k)
        p /= x;
      VAST_DEBUG(self, "loads value index for", *k);
      auto& a = self->state.indexers[p];
      if (!a)
        a = self->spawn<monitored>(field_data_indexer, p, dx.type, *t,
                                   dx.offset);
      result.push_back(a);
    }
    return result;
  }

  stateful_actor<event_indexer_state>* self;
};

} // namespace <anonymous>

behavior event_indexer(stateful_actor<event_indexer_state>* self,
                       path dir, type event_type) {
  self->state.dir = dir;
  self->state.event_type = event_type;
=======
  self->state.init(std::move(*maybe_tbl));
>>>>>>> 8bd67c61
  VAST_DEBUG(self, "operates for event", event_type);
  auto handle_batch = [=](const std::vector<event>& xs) {
    for (auto& x : xs)
      if (x.type() == event_type)
        self->state.tbl.add(x);
  };
  return {
    [=](const predicate& pred) {
      VAST_DEBUG(self, "got predicate:", pred);
<<<<<<< HEAD
      auto rp = self->make_response_promise<bitmap>();
      // For now, we require that the predicate is part of a normalized
      // expression, i.e., LHS an extractor type and RHS of type data.
      auto rhs = caf::get_if<data>(&pred.rhs);
      VAST_ASSERT(rhs);
      auto resolved = type_resolver{self->state.event_type}(pred);
      if (!resolved) {
        VAST_DEBUG(self, "failed to resolve predicate:",
                   self->system().render(resolved.error()));
        rp.deliver(resolved.error());
        return;
      }

      auto indexers = caf::visit(loader{self}, *resolved);
      // Forward predicate to all available indexers.
      if (indexers.empty()) {
        VAST_DEBUG(self, "did not find matching indexers for", pred);
        rp.deliver(bitmap{});
        return;
      }
      VAST_DEBUG(self, "asks", indexers.size(), "indexers");
      // Manual map-reduce over the indexers.
      auto n = std::make_shared<size_t>(indexers.size());
      auto reducer = self->system().spawn([=]() mutable -> behavior {
        auto result = std::make_shared<bitmap>();
        return {
          [=](const bitmap& bm) mutable {
            if (!bm.empty())
              *result |= bm;
            if (--*n == 0)
              rp.deliver(std::move(*result));
          },
          [=](error& e) mutable {
            rp.deliver(std::move(e));
          }
        };
      });
      auto msg = self->current_mailbox_element()->move_content_to_message();
      for (auto& x : indexers)
        send_as(reducer, x, msg);
=======
      return self->state.tbl.lookup(pred);
    },
    [=](const expression& expr) {
      VAST_DEBUG(self, "got expression:", expr);
      return self->state.tbl.lookup(expr);
    },
    [=](const std::vector<event>& xs) {
      handle_batch(xs);
>>>>>>> 8bd67c61
    },
    [=](persist_atom) -> result<void> {
      if (auto err = self->state.tbl.flush_to_disk(); err != caf::none)
        return err;
      return caf::unit;
    },
    [=](stream<event> in) {
      self->make_sink(
        in,
        [](unit_t&) {
          // nop
        },
        [=](unit_t&, const std::vector<event>& xs) {
          handle_batch(xs);
        },
        [=](unit_t&, const error& err) {
          if (err) {
            VAST_ERROR(self, "got a stream error:", self->system().render(err));
          }
        }
      );
    },
    [=](shutdown_atom) { self->quit(exit_reason::user_shutdown); },
  };
}

} // namespace vast::system<|MERGE_RESOLUTION|>--- conflicted
+++ resolved
@@ -63,94 +63,7 @@
     VAST_ERROR(self, "unable to generate table layout for", event_type);
     return {};
   }
-<<<<<<< HEAD
-
-  template <class T, class U>
-  result_type operator()(const T&, const U&) {
-    return {};
-  }
-
-  result_type operator()(const disjunction& d) {
-    result_type result;
-    for (auto& op : d) {
-      auto x = caf::visit(*this, op);
-      result.insert(result.end(),
-                    std::make_move_iterator(x.begin()),
-                    std::make_move_iterator(x.end()));
-    }
-    return result;
-  }
-
-  result_type operator()(const predicate& p) {
-    return caf::visit(*this, p.lhs, p.rhs);
-  }
-
-  result_type operator()(const attribute_extractor& ex, const data& x) {
-    result_type result;
-    auto p = self->state.dir / "meta";
-    if (ex.attr == "time") {
-      VAST_ASSERT(is<timestamp>(x));
-      p /= ex.attr;
-      VAST_DEBUG(self, "loads time index at", p);
-      auto& a = self->state.indexers[p];
-      if (!a)
-        a = self->spawn<monitored>(time_indexer, p);
-      result.push_back(a);
-    } else if (ex.attr == "type") {
-      VAST_ASSERT(is<std::string>(x));
-      p /= ex.attr;
-      VAST_DEBUG(self, "loads type index at", p);
-      auto& a = self->state.indexers[p];
-      if (!a)
-        a = self->spawn<monitored>(type_indexer, p);
-      result.push_back(a);
-    } else {
-      VAST_WARNING(self, "got unsupported attribute:", ex.attr);
-    }
-    return result;
-  }
-
-  result_type operator()(const data_extractor& dx, const data&) {
-    result_type result;
-    if (dx.offset.empty()) {
-      auto p = self->state.dir / "data";
-      VAST_DEBUG(self, "loads value index for", self->state.event_type.name());
-      auto& a = self->state.indexers[p];
-      if (!a)
-        a = self->spawn<monitored>(flat_data_indexer, p,
-                                   self->state.event_type);
-      result.push_back(a);
-    } else {
-      auto r = get<record_type>(dx.type);
-      auto k = r.resolve(dx.offset);
-      VAST_ASSERT(k);
-      auto t = r.at(dx.offset);
-      VAST_ASSERT(t);
-      auto p = self->state.dir / "data";
-      for (auto& x : *k)
-        p /= x;
-      VAST_DEBUG(self, "loads value index for", *k);
-      auto& a = self->state.indexers[p];
-      if (!a)
-        a = self->spawn<monitored>(field_data_indexer, p, dx.type, *t,
-                                   dx.offset);
-      result.push_back(a);
-    }
-    return result;
-  }
-
-  stateful_actor<event_indexer_state>* self;
-};
-
-} // namespace <anonymous>
-
-behavior event_indexer(stateful_actor<event_indexer_state>* self,
-                       path dir, type event_type) {
-  self->state.dir = dir;
-  self->state.event_type = event_type;
-=======
   self->state.init(std::move(*maybe_tbl));
->>>>>>> 8bd67c61
   VAST_DEBUG(self, "operates for event", event_type);
   auto handle_batch = [=](const std::vector<event>& xs) {
     for (auto& x : xs)
@@ -160,48 +73,6 @@
   return {
     [=](const predicate& pred) {
       VAST_DEBUG(self, "got predicate:", pred);
-<<<<<<< HEAD
-      auto rp = self->make_response_promise<bitmap>();
-      // For now, we require that the predicate is part of a normalized
-      // expression, i.e., LHS an extractor type and RHS of type data.
-      auto rhs = caf::get_if<data>(&pred.rhs);
-      VAST_ASSERT(rhs);
-      auto resolved = type_resolver{self->state.event_type}(pred);
-      if (!resolved) {
-        VAST_DEBUG(self, "failed to resolve predicate:",
-                   self->system().render(resolved.error()));
-        rp.deliver(resolved.error());
-        return;
-      }
-
-      auto indexers = caf::visit(loader{self}, *resolved);
-      // Forward predicate to all available indexers.
-      if (indexers.empty()) {
-        VAST_DEBUG(self, "did not find matching indexers for", pred);
-        rp.deliver(bitmap{});
-        return;
-      }
-      VAST_DEBUG(self, "asks", indexers.size(), "indexers");
-      // Manual map-reduce over the indexers.
-      auto n = std::make_shared<size_t>(indexers.size());
-      auto reducer = self->system().spawn([=]() mutable -> behavior {
-        auto result = std::make_shared<bitmap>();
-        return {
-          [=](const bitmap& bm) mutable {
-            if (!bm.empty())
-              *result |= bm;
-            if (--*n == 0)
-              rp.deliver(std::move(*result));
-          },
-          [=](error& e) mutable {
-            rp.deliver(std::move(e));
-          }
-        };
-      });
-      auto msg = self->current_mailbox_element()->move_content_to_message();
-      for (auto& x : indexers)
-        send_as(reducer, x, msg);
-=======
       return self->state.tbl.lookup(pred);
     },
     [=](const expression& expr) {
@@ -210,7 +81,6 @@
     },
     [=](const std::vector<event>& xs) {
       handle_batch(xs);
->>>>>>> 8bd67c61
     },
     [=](persist_atom) -> result<void> {
       if (auto err = self->state.tbl.flush_to_disk(); err != caf::none)
